--- conflicted
+++ resolved
@@ -25,12 +25,6 @@
     Lumerical FDTD convergence settings
 
     Parameters:
-<<<<<<< HEAD
-        port_field_intensity_threshold: E-field intensity at the edge of each port. Used to resize ports and FDTD region.
-                                        E-field intensity profile is normalized such that the highest E-field intensity
-                                        in the mode profile is 1. Units are (V/m)^2
-=======
->>>>>>> 1d7ae5d2
         sparam_diff: Maximum difference in sparams after x passes sweeping a convergence parameter. Used to check for convergence.
     """
 
