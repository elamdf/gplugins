{
 "cells": [
  {
   "cell_type": "markdown",
   "id": "0",
   "metadata": {},
   "source": [
    "# Path length analysis\n",
    "\n",
    "You can use the `report_pathlenghts` functionality to get a detailed CSV report and interactive visualization about the routes in your PIC."
   ]
  },
  {
   "cell_type": "code",
   "execution_count": null,
   "id": "1",
   "metadata": {},
   "outputs": [],
   "source": [
    "import gdsfactory as gf\n",
    "\n",
    "xs_top = [0, 10, 20, 40, 50, 80]\n",
    "pitch = 127.0\n",
    "N = len(xs_top)\n",
    "xs_bottom = [(i - N / 2) * pitch for i in range(N)]\n",
    "layer = (1, 0)\n",
    "\n",
    "top_ports = [\n",
    "    gf.Port(f\"top_{i}\", center=(xs_top[i], 0), width=0.5, orientation=270, layer=layer)\n",
    "    for i in range(N)\n",
    "]\n",
    "\n",
    "bot_ports = [\n",
    "    gf.Port(\n",
    "        f\"bot_{i}\",\n",
    "        center=(xs_bottom[i], -300),\n",
    "        width=0.5,\n",
    "        orientation=90,\n",
    "        layer=layer,\n",
    "    )\n",
    "    for i in range(N)\n",
    "]\n",
    "\n",
    "c = gf.Component(name=\"connect_bundle_separation\")\n",
    "routes = gf.routing.get_bundle(\n",
    "    top_ports, bot_ports, separation=5.0, end_straight_length=100\n",
    ")\n",
    "for route in routes:\n",
    "    c.add(route.references)\n",
    "\n",
    "c.plot()"
   ]
  },
  {
   "cell_type": "markdown",
   "id": "2",
   "metadata": {},
   "source": [
    "Let's quickly demonstrate our new cross-sections and transition component."
   ]
  },
  {
   "cell_type": "code",
   "execution_count": null,
   "id": "3",
   "metadata": {},
   "outputs": [],
   "source": [
    "from pathlib import Path\n",
    "\n",
    "from gplugins.path_length_analysis.path_length_analysis import report_pathlengths\n",
    "\n",
    "report_pathlengths(\n",
    "    pic=c,\n",
    "    result_dir=Path(\"rib_strip_pathlengths\"),\n",
    "    visualize=True,\n",
    ")"
   ]
  },
  {
   "cell_type": "markdown",
   "id": "4",
   "metadata": {},
   "source": [
    "You should see an interactive webpage like the following appear in your browser, summarizing the paths in your PIC.\n",
    "\n",
    "To the left is a stick diagram, showing all the instances and paths in your circuit (with straight lines connecting ports for simplification).\n",
    "To the right is a table of the aggregate paths from all routing components in your circuit (those with `route_info` included in their `info` dictionary).\n",
    "You will see that there is also a CSV table in the results folder which has more in-depth statistics.\n",
    "\n",
    "![](https://i.imgur.com/HbRC3R5.png)"
   ]
  },
  {
   "cell_type": "markdown",
   "id": "5",
   "metadata": {},
   "source": [
    "Clicking any of the routes or checking any of the boxes should highlight the respective route in the color shown in the table to the right to help you better identify them. Hovering over any of the routes or ports will display additional information."
   ]
  },
  {
   "cell_type": "markdown",
<<<<<<< HEAD
   "id": "c218f1f5",
=======
   "id": "6",
>>>>>>> 7a78c62b
   "metadata": {},
   "source": []
  }
 ],
 "metadata": {
  "jupytext": {
   "cell_metadata_filter": "-all",
   "custom_cell_magics": "kql"
  },
  "kernelspec": {
   "display_name": "Python 3 (ipykernel)",
   "language": "python",
   "name": "python3"
  },
  "language_info": {
   "codemirror_mode": {
    "name": "ipython",
    "version": 3
   },
   "file_extension": ".py",
   "mimetype": "text/x-python",
   "name": "python",
   "nbconvert_exporter": "python",
   "pygments_lexer": "ipython3",
   "version": "3.11.5"
  }
 },
 "nbformat": 4,
 "nbformat_minor": 5
}<|MERGE_RESOLUTION|>--- conflicted
+++ resolved
@@ -101,11 +101,7 @@
   },
   {
    "cell_type": "markdown",
-<<<<<<< HEAD
-   "id": "c218f1f5",
-=======
    "id": "6",
->>>>>>> 7a78c62b
    "metadata": {},
    "source": []
   }
